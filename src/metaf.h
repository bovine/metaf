--- conflicted
+++ resolved
@@ -26,11 +26,7 @@
 	struct Version {
 		inline static const int major = 2;
 		inline static const int minor = 8;
-<<<<<<< HEAD
-		inline static const int patch = 8;
-=======
 		inline static const int patch = 9;
->>>>>>> 5262bd99
 		inline static const char tag [] = "";
 	};
 
